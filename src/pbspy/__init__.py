--- conflicted
+++ resolved
@@ -123,13 +123,8 @@
         stdout, stderr = await proc.communicate(
             input=jobspec.cmd.encode('utf-8'))
         if proc.returncode != 0:
-<<<<<<< HEAD
-            raise RuntimeError(f'{jobspec}: {stderr.decode("utf-8")}')
-        jobid = stdout.decode('utf-8').strip()
-=======
             raise RuntimeError(f'{jobspec}: {render(stderr)}')
         jobid = render(stdout)
->>>>>>> b5ec4e6c
         error_path = jobspec.error_path or DEFAULT_ERR_PATH.format(
             cwd=getcwd(),
             jobname=jobspec.name,
@@ -153,13 +148,8 @@
             )
             stdout, stderr = await proc.communicate()
             if proc.returncode != 0:
-<<<<<<< HEAD
-                raise RuntimeError(f'{job}: {stderr.decode("utf-8")}')
-            details = json.loads(stdout.decode('utf-8'))['Jobs'][job.jobid]
-=======
                 raise RuntimeError(f'{job}: {render(stderr)}')
             details = json.loads(render(stdout))['Jobs'][job.jobid]
->>>>>>> b5ec4e6c
             exit_status = details['Exit_status']
             if exit_status != 0:
                 raise RuntimeError(f'{job}: {details["comment"]}')
@@ -167,28 +157,9 @@
         await asyncio.sleep(waitsec)
 
 
-<<<<<<< HEAD
-async def run(jobs: Sequence[JobSpec]) -> None:
-    """Submit and monitor PBS jobs till they're all done."""
-    flows: List[FutureResult] = [
-            flow(job, submit, bind(wait_till_done)) for job in jobs]
-    handle_results(await asyncio.gather(*flows))
-
-
-def handle_results(results: Sequence[IOResultE[Job]]) -> None:
-    """Do something with accumulated results."""
-    for result in results:
-        match result:
-            case IOFailure(ex):
-                print(ex, file=sys.stderr)
-            case IOSuccess(Success(job)):
-                print(f'{job.jobid} succeeded')
-
-=======
 def render(byts: bytes, encoding='utf-8') -> str:
     """Decode bytes and strip whitespace"""
     return byts.decode(encoding).strip()
->>>>>>> b5ec4e6c
 
 if __name__ == '__main__':
     # demo
